repos:
-   repo: https://github.com/psf/black
    rev: 21.9b0
    hooks:
    - id: black
-   repo: https://github.com/pycqa/isort
    rev: 5.9.3
    hooks:
      - id: isort
        files: '.*'
        args: [ --profile=black, --project=popmon ]
-   repo: https://github.com/PyCQA/flake8
    rev: "3.9.2"
    hooks:
    -   id: flake8
        additional_dependencies:
            - flake8-comprehensions
        args: [ "--select=E9,F63,F7,F82,C4"]
-   repo: https://github.com/asottile/pyupgrade
<<<<<<< HEAD
    rev: v2.29.0
=======
    rev: v2.26.0
>>>>>>> b34df690
    hooks:
    -   id: pyupgrade
        args: ['--py36-plus','--exit-zero-even-if-changed']
        
ci:
    autoupdate_commit_msg: 'ci: pre-commit-config update'<|MERGE_RESOLUTION|>--- conflicted
+++ resolved
@@ -17,14 +17,7 @@
             - flake8-comprehensions
         args: [ "--select=E9,F63,F7,F82,C4"]
 -   repo: https://github.com/asottile/pyupgrade
-<<<<<<< HEAD
     rev: v2.29.0
-=======
-    rev: v2.26.0
->>>>>>> b34df690
     hooks:
     -   id: pyupgrade
-        args: ['--py36-plus','--exit-zero-even-if-changed']
-        
-ci:
-    autoupdate_commit_msg: 'ci: pre-commit-config update'+        args: ['--py36-plus','--exit-zero-even-if-changed']