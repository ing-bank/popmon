# Copyright (c) 2020 ING Wholesale Banking Advanced Analytics
#
# Permission is hereby granted, free of charge, to any person obtaining a copy of
# this software and associated documentation files (the "Software"), to deal in
# the Software without restriction, including without limitation the rights to
# use, copy, modify, merge, publish, distribute, sublicense, and/or sell copies of
# the Software, and to permit persons to whom the Software is furnished to do so,
# subject to the following conditions:
#
# The above copyright notice and this permission notice shall be included in all
# copies or substantial portions of the Software.
#
# THE SOFTWARE IS PROVIDED "AS IS", WITHOUT WARRANTY OF ANY KIND, EXPRESS OR
# IMPLIED, INCLUDING BUT NOT LIMITED TO THE WARRANTIES OF MERCHANTABILITY, FITNESS
# FOR A PARTICULAR PURPOSE AND NONINFRINGEMENT. IN NO EVENT SHALL THE AUTHORS OR
# COPYRIGHT HOLDERS BE LIABLE FOR ANY CLAIM, DAMAGES OR OTHER LIABILITY, WHETHER
# IN AN ACTION OF CONTRACT, TORT OR OTHERWISE, ARISING FROM, OUT OF OR IN
# CONNECTION WITH THE SOFTWARE OR THE USE OR OTHER DEALINGS IN THE SOFTWARE.


# flake8: noqa

from popmon.visualization.alert_section_generator import AlertSectionGenerator
from popmon.visualization.histogram_section import HistogramSection
from popmon.visualization.report_generator import ReportGenerator
from popmon.visualization.section_generator import SectionGenerator
from popmon.visualization.traffic_light_section_generator import (
    TrafficLightSectionGenerator,
)

# set matplotlib backend to batch mode when running in shell
# need to do this *before* matplotlib.pyplot gets imported
from ..visualization.backend import set_matplotlib_backend

set_matplotlib_backend()


__all__ = [
    "SectionGenerator",
    "HistogramSection",
    "ReportGenerator",
    "TrafficLightSectionGenerator",
<<<<<<< HEAD
=======
    "AlertSectionGenerator",
>>>>>>> 6424d271
]<|MERGE_RESOLUTION|>--- conflicted
+++ resolved
@@ -40,8 +40,5 @@
     "HistogramSection",
     "ReportGenerator",
     "TrafficLightSectionGenerator",
-<<<<<<< HEAD
-=======
     "AlertSectionGenerator",
->>>>>>> 6424d271
 ]