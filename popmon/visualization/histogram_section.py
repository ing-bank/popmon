--- conflicted
+++ resolved
@@ -35,11 +35,7 @@
 from ..base import Module
 from ..config import get_stat_description
 from ..utils import parallel, short_date
-<<<<<<< HEAD
 from ..visualization.utils import plot_heatmap_b64, plot_overlay_1d_histogram_b64
-=======
-from ..visualization.utils import plot_overlay_1d_histogram_b64,plot_heatmap_b64
->>>>>>> f098f6ba
 
 
 class HistogramSection(Module):
@@ -128,7 +124,6 @@
             
             # filter out potential empty plots
             plots = [e for e in plots if len(e["plot"])]
-<<<<<<< HEAD
 
             # base64 heatmap plot for each metric
             dates = [short_date(str(date)) for date in df.index[:]]
@@ -141,17 +136,6 @@
                 feature, dates, [h[0] for h in hists], self.top_n, self.disable_heatmap
             )
 
-=======
-            
-            # base64 heatmap plot for each metric
-            dates = [short_date(str(date)) for date in df.index[:]]
-            hists = [
-                df[hist_names].iloc[-i].values for i in reversed(range(1, len(dates)+1))
-            ]
-
-            heatmaps = _plot_heatmap(feature, dates, [h[0] for h in hists])
-            
->>>>>>> f098f6ba
             # filter out potential empty plots
             for h in heatmaps:
                 if isinstance(h, dict):
@@ -232,7 +216,6 @@
     return {"name": date, "description": get_stat_description(date), "plot": plot}
 
 
-<<<<<<< HEAD
 def _plot_heatmap(feature, date, hc_list, top_n, disable_heatmap):
 
     hist_names = [
@@ -256,14 +239,6 @@
         # skip numeric heatmap
         return {"plot": ""}
 
-=======
-def _plot_heatmap(feature, date, hc_list) :
-    
-    hist_names = [' Heatmap ', ' Column Normalized Heatmap ',  ' Row Normalized Heatmap ' ]
-    top_lim = 20
-    
-    # basic checks
->>>>>>> f098f6ba
     # filter out Nones (e.g. can happen with empty rolling hist)
     none_hists = [i for i, hc in enumerate(hc_list) if hc is None]
     hc_list = [hc for i, hc in enumerate(hc_list) if i not in none_hists]
@@ -272,11 +247,6 @@
     if len(hc_list) == 0:
         return date, ""
     assert_similar_hists(hc_list)
-<<<<<<< HEAD
-
-=======
-    
->>>>>>> f098f6ba
     if hc_list[0].n_dim == 1:
         props = get_hist_props(hc_list[0])
         is_num = props["is_num"]
@@ -291,7 +261,6 @@
             entries_list, bins = get_consistent_numpy_entries(
                 hc_list, get_bin_labels=True
             )  # bins = bin-labels
-<<<<<<< HEAD
 
             entries_list = np.stack(entries_list, axis=1)
 
@@ -326,39 +295,10 @@
 
                 hists.append(hist_row)
 
-=======
-            
-            entries_list = np.stack(entries_list, axis=1)
-
-            # if cardinality of feature is more than 20
-            if len(bins)>top_lim:
-                entries_list,bins = get_top_categories(entries_list,bins,top_lim)
-
-            
-            # make 3 copies : 1st normal, 2nd for column normalized heatmap, 3rd for row normalized heatmap
-            hists = [entries_list.copy() for i in range(0,3)]
-        
-            # normalize across column for a plot
-            hists[1] = np.stack(hists[1],axis=1)
-            hists[1] = hists[1].astype(float)
-            for i in range(hists[1].shape[0]):
-                if hists[1][i].sum() > 0 :
-                    hists[1][i] = hists[1][i] / hists[1][i].sum()
-            hists[1] = np.stack(hists[1],axis=1)
-
-            # normalize across row for a plot
-            hists[2] = hists[2].astype(float)
-            for i in range(hists[1].shape[0]):
-                if hists[2][i].sum() > 0 :
-                    hists[2][i] = hists[2][i] / hists[2][i].sum()
-            
-             
->>>>>>> f098f6ba
         if len(bins) == 0:
             # skip empty histograms
             return {"plot": ""}
 
-<<<<<<< HEAD
         args = [
             (hists[i], bins, date, feature, y_label, is_num, is_ts)
             for i in range(len(hists))
@@ -375,13 +315,6 @@
             for i in range(len(hists))
         ]
 
-=======
-        args = [(hists[i], bins, date, feature, hist_names, y_label, is_num, is_ts) for i in range(0,3)]
-        plot = parallel(plot_heatmap_b64, args)
-
-        plots = [{"name": feature+hist_names[i], "description": get_stat_description(date[0]), "plot": plot[i], "full_width": True} for i in range(0,3)]
-    
->>>>>>> f098f6ba
     elif hc_list[0].n_dim == 2:
         plots = {"plot": ""}
     else:
@@ -390,7 +323,6 @@
     return plots
 
 
-<<<<<<< HEAD
 def get_top_categories(entries_list, bins, top_n):
 
     # get the top top_n rows
@@ -409,25 +341,4 @@
     # add 'others' label
     bins.append("Others")
 
-    return top_rows, bins
-=======
-def get_top_categories(entries_list,bins,top_lim):
-    
-    # get the top top_lim rows
-    row_sum = np.sum(entries_list,axis=1).ravel().tolist()
-    sorted_index = np.argsort(row_sum).tolist()
-    top_rows =  entries_list[sorted_index[-top_lim:],:]
-    
-    # aggregate all other rows
-    bottom_rows = entries_list[sorted_index[:-top_lim],:]
-    bottom_row = np.sum(bottom_rows,axis=0).ravel().tolist()
-    #append alll other aggregated row to top_rows
-    top_rows = np.append(top_rows, [bottom_row], axis=0)
-    
-    # select the corresponding bins/labels
-    bins = [bins[i] for i in sorted_index[-top_lim:]]
-    # add 'others' label
-    bins.append("Others")
-
-    return top_rows,bins
->>>>>>> f098f6ba
+    return top_rows, bins