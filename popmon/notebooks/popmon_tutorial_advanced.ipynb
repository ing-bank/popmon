--- conflicted
+++ resolved
@@ -167,11 +167,7 @@
     "    hist_spark_jar = f'io.github.histogrammar:histogrammar-sparksql_{scala}:1.0.20'\n",
     "        \n",
     "    spark = SparkSession.builder.config(\n",
-<<<<<<< HEAD
-    "        \"spark.jars.packages\", \"io.github.histogrammar:histogrammar_2.12:1.0.11,io.github.histogrammar:histogrammar-sparksql_2.12:1.0.11\"\n",
-=======
     "        \"spark.jars.packages\", f'{hist_spark_jar},{hist_jar}'\n",
->>>>>>> e02adf1d
     "    ).getOrCreate()\n",
     "\n",
     "    sdf = spark.createDataFrame(df)\n",
