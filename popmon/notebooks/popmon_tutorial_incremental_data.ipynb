--- conflicted
+++ resolved
@@ -32,11 +32,7 @@
     "# install popmon (if not installed yet)\n",
     "import sys\n",
     "\n",
-<<<<<<< HEAD
-    "!{sys.executable} -m pip install popmon"
-=======
     "!\"{sys.executable}\" -m pip install popmon"
->>>>>>> 6424d271
    ]
   },
   {
